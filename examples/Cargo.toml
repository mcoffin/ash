--- conflicted
+++ resolved
@@ -9,13 +9,9 @@
 ash = { path = "../ash" }
 
 [target.'cfg(windows)'.dependencies]
-<<<<<<< HEAD
 winapi = { version = "0.3.4", features = ["windef", "winuser"] }
 
 [target.'cfg(target_os = "macos")'.dependencies]
 metal-rs = "0.6"
 cocoa = "0.13"
-objc = "0.2.2"
-=======
-winapi = { version = "0.3.4", features = ["windef", "libloaderapi"] }
->>>>>>> e6714d97
+objc = "0.2.2"